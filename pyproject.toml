# https://setuptools.pypa.io/en/latest/userguide/pyproject_config.html

[project]
<<<<<<< HEAD
=======
authors = [{name = "gdsfactory", email = "contact@gdsfactory.com"}]
classifiers = [
  "Programming Language :: Python :: 3.11",
  "Programming Language :: Python :: 3.12",
  "Programming Language :: Python :: 3.13",
  "Programming Language :: Python :: 3.14",
  "Operating System :: OS Independent"
]
dependencies = ["gdsfactory>=9.15.0,<9.21.0", "doroutes>=0.2.0"]
description = "Quantum-RF generic PDK"
keywords = ["python"]
license = {file = "LICENSE"}
>>>>>>> 053d5552
name = "qpdk"
version = "0.0.2"
description = "Quantum-RF generic PDK"
readme = "README.md"
<<<<<<< HEAD
requires-python = ">=3.11,<3.14"
license = { file = "LICENSE" }
authors = [{ name = "gdsfactory", email = "contact@gdsfactory.com" }]
keywords = ["python"]
classifiers = [
  "Operating System :: OS Independent",
  "Programming Language :: Python :: 3.12"
]
dependencies = ["doroutes>=0.2.0", "gdsfactory>=9.15.0,<9.21.0"]
=======
requires-python = ">=3.11,<3.15"
version = "0.0.2"
>>>>>>> 053d5552

[project.optional-dependencies]
dev = [
  "hypothesis",
  "jsondiff",
  "prek",
  "pytest",
  "pytest-cov",
  "pytest-github-actions-annotate-failures",
  "pytest-xdist",
  "pytest_regressions"
]
docs = [
  "jinja2",
  "jupyter-book>=1.0.4,<2",
  "jupytext",
  "matplotlib",
  "pydata-sphinx-theme",
  "sphinxcontrib-katex",
  "sphinxcontrib-svgbob"
]
models = [
  "gplugins[meshwell] @ git+https://github.com/gdsfactory/gplugins.git@770d835bb130a8118aa7b78edfb1cf76d31fd7f6",
  "jaxellip",
  "optuna",
  "ray[tune]",
  "sax",
  "scikit-rf",
  "scqubits",
  "sympy",
  "polars"
]

[build-system]
requires = ["flit_core >=3.2,<4"]
build-backend = "flit_core.buildapi"

[tool.codespell]
ignore-words-list = "te, te/tm, te, ba, fpr, fpr_spacing, ro, nd, donot, scheme, Commun, Ue, inout"
skip = "bibliography.bib"

[tool.gdsfactoryplus.drc]
timeout = 300

[tool.gdsfactoryplus.pdk]
name = "qpdk"

[tool.gdsfactoryplus.sim.wls]
max = 1.6
min = 1.5
num = 1000

[tool.interrogate]
docstring-style = "google"
exclude = [
  "docs/_build/**/*",
  "qpdk/**/__init__.py",
  "notebooks/**",
  "docs/notebooks/*",
  "qpdk/samples/*.py",
  "tests/**"
]
ext = []
fail-under = 100
ignore-nested-classes = true
ignore-nested-functions = true
ignore-regex = ["^test_.*"]
omit-covered-files = true
verbose = 2

[tool.mypy]
python_version = "3.10"
strict = true

[tool.pylsp-mypy]
enabled = true
live_mode = true
strict = true

[tool.pyrefly]
project-excludes = [
  "**/__pycache__",
  "**/.*",
  "docs/**",
  "build/**",
  "dist/**",
  "*.egg-info/**",
  ".venv/**",
  # Exclude samples that may have experimental code
  "qpdk/samples/*.py",
  "qpdk/samples/**/*.py",
  "notebooks/src/*.py",
  "notebooks/src/**/*.py"
]
project-includes = ["**/*.py"]

[tool.pyrefly.errors]
bad-argument-type = "ignore"
# Configure specific error types - start permissive and tighten over time
missing-argument = "ignore"
missing-module-attribute = "ignore"
# Not all gdsfactory overloads are seem to be properly typed
no-matching-overload = "ignore"
not-a-type = "warn"
read-only = "ignore"

[tool.pytest.ini_options]
# addopts = --tb=no
addopts = "--tb=short"
norecursedirs = ["extra/*.py"]
python_files = ["qpdk/*.py", "notebooks/*.ipynb", "tests/*.py"]
testpaths = ["qpdk/", "tests"]

[tool.ruff]
fix = true

[tool.ruff.format]
exclude = ["*.ipynb"]

[tool.ruff.lint]
exclude = ["*.ipynb"]
ignore = [
  "E501",  # line too long, handled by black
  "B008",  # do not perform function calls in argument defaults
  "C901",  # too complex
  "B905",  # `zip()` without an explicit `strict=` parameter
  "C408",  # C408 Unnecessary `dict` call (rewrite as a literal)
  "RUF001",  # ambiguous unicode characters (incl. lots of math)
  "RUF003",  # -||- but for comments
]
select = [
  "E",  # pycodestyle errors
  "W",  # pycodestyle warnings
  "F",  # pyflakes
  "I",  # isort
  "C",  # flake8-comprehensions
  "B",  # flake8-bugbear
  "D",  # pydocstyle
  "UP",  # pyupgrade
  "T10",  # flake8-debugger
  "S",  # flake8-bandit
  "PT",  # flake8-pytest-style
  "SIM",  # flake8-simplify
  "RET",  # flake8-return
  "RSE",  # flake8-raise
  "Q",  # flake8-quotes
  "SLOT",  # flake8-slots
  "ARG",  # flake8-unused-arguments
  "PTH",  # flake8-use-pathlib
  "PD",  # pandas-vet
  "FLY",  # flynt
  "NPY",  # numpy
  "PERF",  # perflint
  "RUF",  # ruff
]

[tool.ruff.lint.per-file-ignores]
".github/write_cells.py" = [
  "S701"
]  # Jinja2 autoescape not needed for RST templates
"notebooks/**/*.py" = ["D100"]
"qpdk/**/__init__.py" = ["F403"]  # allowing star imports to aggregate cells
"qpdk/samples/**/*.py" = [
  "D100"
]  # no public module docstring for sample scripts
"tests/**" = ["S101", "D102", "D103"]

[tool.ruff.lint.pydocstyle]
convention = "google"

[tool.setuptools.package-data]
"*" = [
  "*.csv",
  "*.yaml",
  "*.yml",
  "*.gds",
  "*.lyp",
  "*.oas",
  "*.lyt",
  "*.dat",
  "*.nc",
  "*.svg"
]

[tool.setuptools.packages]
find = {  }

[tool.tbump]
[[tool.tbump.file]]
src = "README.md"

[[tool.tbump.file]]
src = "pyproject.toml"

[[tool.tbump.file]]
src = "qpdk/__init__.py"

[tool.tbump.git]
message_template = "Bump to {new_version}"
tag_template = "v{new_version}"

[tool.tbump.version]
current = "0.0.2"
# Example of a semver regexp.
# Make sure this matches current_version before
# using tbump
regex = '''
  (?P<major>\d+)
  \.
  (?P<minor>\d+)
  \.
  (?P<patch>\d+)
  '''<|MERGE_RESOLUTION|>--- conflicted
+++ resolved
@@ -1,8 +1,10 @@
 # https://setuptools.pypa.io/en/latest/userguide/pyproject_config.html
 
+[build-system]
+build-backend = "flit_core.buildapi"
+requires = ["flit_core >=3.2,<4"]
+
 [project]
-<<<<<<< HEAD
-=======
 authors = [{name = "gdsfactory", email = "contact@gdsfactory.com"}]
 classifiers = [
   "Programming Language :: Python :: 3.11",
@@ -15,25 +17,10 @@
 description = "Quantum-RF generic PDK"
 keywords = ["python"]
 license = {file = "LICENSE"}
->>>>>>> 053d5552
 name = "qpdk"
-version = "0.0.2"
-description = "Quantum-RF generic PDK"
 readme = "README.md"
-<<<<<<< HEAD
-requires-python = ">=3.11,<3.14"
-license = { file = "LICENSE" }
-authors = [{ name = "gdsfactory", email = "contact@gdsfactory.com" }]
-keywords = ["python"]
-classifiers = [
-  "Operating System :: OS Independent",
-  "Programming Language :: Python :: 3.12"
-]
-dependencies = ["doroutes>=0.2.0", "gdsfactory>=9.15.0,<9.21.0"]
-=======
 requires-python = ">=3.11,<3.15"
 version = "0.0.2"
->>>>>>> 053d5552
 
 [project.optional-dependencies]
 dev = [
@@ -66,10 +53,6 @@
   "sympy",
   "polars"
 ]
-
-[build-system]
-requires = ["flit_core >=3.2,<4"]
-build-backend = "flit_core.buildapi"
 
 [tool.codespell]
 ignore-words-list = "te, te/tm, te, ba, fpr, fpr_spacing, ro, nd, donot, scheme, Commun, Ue, inout"
@@ -142,7 +125,7 @@
 
 [tool.pytest.ini_options]
 # addopts = --tb=no
-addopts = "--tb=short"
+addopts = '--tb=short'
 norecursedirs = ["extra/*.py"]
 python_files = ["qpdk/*.py", "notebooks/*.ipynb", "tests/*.py"]
 testpaths = ["qpdk/", "tests"]
@@ -162,7 +145,7 @@
   "B905",  # `zip()` without an explicit `strict=` parameter
   "C408",  # C408 Unnecessary `dict` call (rewrite as a literal)
   "RUF001",  # ambiguous unicode characters (incl. lots of math)
-  "RUF003",  # -||- but for comments
+  "RUF003"  # -||- but for comments
 ]
 select = [
   "E",  # pycodestyle errors
@@ -187,13 +170,11 @@
   "FLY",  # flynt
   "NPY",  # numpy
   "PERF",  # perflint
-  "RUF",  # ruff
+  "RUF"  # ruff
 ]
 
 [tool.ruff.lint.per-file-ignores]
-".github/write_cells.py" = [
-  "S701"
-]  # Jinja2 autoescape not needed for RST templates
+".github/write_cells.py" = ["S701"]  # Jinja2 autoescape not needed for RST templates
 "notebooks/**/*.py" = ["D100"]
 "qpdk/**/__init__.py" = ["F403"]  # allowing star imports to aggregate cells
 "qpdk/samples/**/*.py" = [
@@ -219,9 +200,10 @@
 ]
 
 [tool.setuptools.packages]
-find = {  }
+find = {}
 
 [tool.tbump]
+
 [[tool.tbump.file]]
 src = "README.md"
 
