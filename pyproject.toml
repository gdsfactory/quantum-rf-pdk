# https://setuptools.pypa.io/en/latest/userguide/pyproject_config.html

[project]
name = "qpdk"
version = "0.1.3"
description = "Quantum-RF generic PDK"
readme = "README.md"
requires-python = ">=3.12,<3.14"
license = { file = "LICENSE" }
authors = [{ name = "gdsfactory", email = "contact@gdsfactory.com" }]
keywords = ["python"]
classifiers = [
  "Operating System :: OS Independent",
  "Programming Language :: Python :: 3.12",
  "Programming Language :: Python :: 3.13",
  "Programming Language :: Python :: 3.14",
]
dependencies = ["doroutes>=0.2.0", "gdsfactory>=9.15.0,<9.21.7"]

[project.optional-dependencies]
models = [
  "gplugins[meshwell]>=2.0.0",
  "jaxellip",
  "optuna",
  "ray[tune]",
  "sax",
  "scikit-rf",
  "scqubits",
  "sympy",
  "polars",
]

[dependency-groups]
dev = [{ include-group = "lint" }, { include-group = "test" }]
docs = [
  "jinja2",
  "jupyter-book>=1.0.4,<2",
  "jupytext",
  "matplotlib",
  "pydata-sphinx-theme",
  "sphinxcontrib-katex",
  "sphinxcontrib-svgbob",
]
<<<<<<< HEAD
models = [
  "sax>=0.15.16",
  "gplugins[meshwell] @ git+https://github.com/gdsfactory/gplugins.git@770d835bb130a8118aa7b78edfb1cf76d31fd7f6",
  "jaxellip",
  "optuna",
  "ray[tune]",
  "scikit-rf",
  "scqubits",
  "sympy",
  "polars",
=======
lint = ["prek"]
test = [
  "hypothesis",
  "jsondiff",
  "pytest>=9.0.0",
  "pytest-cov",
  "pytest-github-actions-annotate-failures",
  "pytest_regressions",
  "pytest-xdist",
>>>>>>> c6850860
]

[build-system]
requires = ["flit_core >=3.12.0,<4"]
build-backend = "flit_core.buildapi"

[tool.codespell]
ignore-words-list = "te, te/tm, te, ba, fpr, fpr_spacing, ro, nd, donot, scheme, Commun, Ue, inout"
skip = "bibliography.bib"

[tool.flit.sdist]
exclude = ["tests", "docs"]

[tool.gdsfactoryplus.drc]
timeout = 300

[tool.gdsfactoryplus.sim.wls]
# units = "frequency"
min = 30000
max = 3000000
num = 3000

[tool.gdsfactoryplus.pdk]
name = "qpdk"

[tool.interrogate]
docstring-style = "google"
exclude = [
  "docs/_build/**/*",
  "qpdk/**/__init__.py",
  "notebooks/**",
  "docs/notebooks/*",
  "qpdk/samples/*.py",
  "tests/**",
]
ext = []
fail-under = 100
ignore-nested-classes = true
ignore-nested-functions = true
ignore-regex = ["^test_.*"]
omit-covered-files = true
verbose = 2

[tool.pylsp-mypy]
enabled = true
live_mode = true
strict = true

[tool.pyrefly]
project-excludes = [
  "**/__pycache__",
  "**/.*",
  "docs/**",
  "build/**",
  "dist/**",
  "*.egg-info/**",
  ".venv/**",
  # Exclude samples that may have experimental code
  "qpdk/samples/*.py",
  "qpdk/samples/**/*.py",
  "notebooks/src/*.py",
  "notebooks/src/**/*.py",
]
project-includes = ["**/*.py"]

[tool.pyrefly.errors]
bad-argument-type = "ignore"
# Configure specific error types - start permissive and tighten over time
missing-argument = "ignore"
missing-module-attribute = "ignore"
# Not all gdsfactory overloads are seem to be properly typed
no-matching-overload = "ignore"
not-a-type = "warn"
read-only = "ignore"

[tool.pytest]
addopts = ["--tb=short"]
norecursedirs = ["extra/*.py"]
python_files = ["qpdk/*.py", "notebooks/*.ipynb", "tests/*.py"]
testpaths = ["qpdk/", "tests"]

[tool.ruff]
fix = true

[tool.ruff.format]
exclude = ["*.ipynb"]

[tool.ruff.lint]
exclude = ["*.ipynb"]
ignore = [
  "E501",   # line too long, handled by black
  "B008",   # do not perform function calls in argument defaults
  "C901",   # too complex
  "B905",   # `zip()` without an explicit `strict=` parameter
  "C408",   # C408 Unnecessary `dict` call (rewrite as a literal)
  "RUF001", # ambiguous unicode characters (incl. lots of math)
  "RUF003", # -||- but for comments
]
select = [
  "E",    # pycodestyle errors
  "W",    # pycodestyle warnings
  "F",    # pyflakes
  "I",    # isort
  "C",    # flake8-comprehensions
  "B",    # flake8-bugbear
  "D",    # pydocstyle
  "UP",   # pyupgrade
  "T10",  # flake8-debugger
  "S",    # flake8-bandit
  "PT",   # flake8-pytest-style
  "SIM",  # flake8-simplify
  "RET",  # flake8-return
  "RSE",  # flake8-raise
  "Q",    # flake8-quotes
  "SLOT", # flake8-slots
  "ARG",  # flake8-unused-arguments
  "PTH",  # flake8-use-pathlib
  "PD",   # pandas-vet
  "FLY",  # flynt
  "NPY",  # numpy
  "PERF", # perflint
  "RUF",  # ruff
]

[tool.ruff.lint.per-file-ignores]
".github/write_cells.py" = [
  "S701",
] # Jinja2 autoescape not needed for RST templates
"notebooks/**/*.py" = ["D100"]
"qpdk/**/__init__.py" = ["F403"] # allowing star imports to aggregate cells
"qpdk/samples/**/*.py" = [
  "D100",
] # no public module docstring for sample scripts
"tests/**" = ["S101", "D102", "D103"]

[tool.ruff.lint.pydocstyle]
convention = "google"

[tool.setuptools.package-data]
"*" = [
  "*.csv",
  "*.yaml",
  "*.yml",
  "*.gds",
  "*.lyp",
  "*.oas",
  "*.lyt",
  "*.dat",
  "*.nc",
  "*.svg",
]

[tool.setuptools.packages]
<<<<<<< HEAD
find = {}
=======
find = {  }

[tool.tombi.schema]
strict = false
>>>>>>> c6850860
<|MERGE_RESOLUTION|>--- conflicted
+++ resolved
@@ -23,7 +23,7 @@
   "jaxellip",
   "optuna",
   "ray[tune]",
-  "sax",
+  "sax>=0.15.16",
   "scikit-rf",
   "scqubits",
   "sympy",
@@ -41,18 +41,6 @@
   "sphinxcontrib-katex",
   "sphinxcontrib-svgbob",
 ]
-<<<<<<< HEAD
-models = [
-  "sax>=0.15.16",
-  "gplugins[meshwell] @ git+https://github.com/gdsfactory/gplugins.git@770d835bb130a8118aa7b78edfb1cf76d31fd7f6",
-  "jaxellip",
-  "optuna",
-  "ray[tune]",
-  "scikit-rf",
-  "scqubits",
-  "sympy",
-  "polars",
-=======
 lint = ["prek"]
 test = [
   "hypothesis",
@@ -62,7 +50,6 @@
   "pytest-github-actions-annotate-failures",
   "pytest_regressions",
   "pytest-xdist",
->>>>>>> c6850860
 ]
 
 [build-system]
@@ -216,11 +203,7 @@
 ]
 
 [tool.setuptools.packages]
-<<<<<<< HEAD
-find = {}
-=======
 find = {  }
 
 [tool.tombi.schema]
-strict = false
->>>>>>> c6850860
+strict = false