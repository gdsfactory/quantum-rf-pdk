--- conflicted
+++ resolved
@@ -31,17 +31,14 @@
   "hypothesis"
 ]
 docs = ["jupytext", "matplotlib", "jupyter-book>=1.0.4,<2"]
-<<<<<<< HEAD
-models = ["sax", "scikit-rf", "ray[tune]", "optuna", "scqubits"]
-=======
 models = [
   "sax",
   "scikit-rf",
   "ray[tune]",
   "optuna",
+  "scqubits",
   "gplugins[meshwell] @ git+https://github.com/gdsfactory/gplugins.git@770d835bb130a8118aa7b78edfb1cf76d31fd7f6"
 ]
->>>>>>> 08e2d386
 
 [tool.codespell]
 ignore-words-list = "te, te/tm, te, ba, fpr, fpr_spacing, ro, nd, donot, schem, Commun, Ue"
